// Copyright (c) Microsoft Corporation and contributors.  All Rights Reserved.  See License.txt in the project root for license information.
#include "THSNN.h"

#include <torch/nn/init.h>

// Wrapper class used to enable the addition of parameters.
class ModuleWrapper : torch::nn::Module
{
    public :
        ModuleWrapper(
            const char ** names, 
            at::Tensor ** parameters, 
            const bool * require_grad, const int length)
            : torch::nn::Module("Module")
        {
            for (int i = 0; i < length; i++)
            {
                register_parameter(names[i], *parameters[i], require_grad[i]);
            }
        }
};

// API

NNModule THSNN_reluModule()
{
    return new std::shared_ptr<torch::nn::Module>(torch::nn::Functional(torch::relu).ptr());
}

NNModule THSNN_linearModule(const int64_t input_size, const int64_t output_size, const bool with_bias)
{
    auto options = torch::nn::LinearOptions(input_size, output_size).with_bias(with_bias);
    return new std::shared_ptr<torch::nn::Module>(torch::nn::Linear(options).ptr());
}

NNModule THSNN_conv2dModule(
    const int64_t inputChannel,
    const int64_t outputChannel,
    const int64_t kernelSize,
    const int64_t stride,
    const int64_t padding)
{
    auto options = torch::nn::Conv2dOptions(inputChannel, outputChannel, kernelSize)
        .stride(stride)
        .padding(padding);
    auto conv = torch::nn::Conv2d(options);

    return new std::shared_ptr<torch::nn::Module>(conv.ptr());

}

NNModule THSNN_new_module(const char ** names, at::Tensor ** parameters, const bool * require_grad, const int length)
{
    torch::nn::Module* module = (torch::nn::Module*)new ModuleWrapper(names, parameters, require_grad, length);
    return new std::shared_ptr<torch::nn::Module>(module);
}

int THSNN_has_parameter(const NNModule module, const char * name)
{
    return (*module)->named_parameters().contains(name);
}

Tensor THSNN_get_parameter(const NNModule module, const char * name)
{
    return new torch::Tensor(*(*module)->named_parameters().find(name));
}

void THSNN_get_parameters(
    const NNModule module,
    Tensor* (*allocator1)(size_t length))
{

    auto parameters = (*module)->named_parameters();
    Tensor * result1 = allocator1(parameters.size());

    for (int i = 0; i < parameters.size(); i++)
    {
        result1[i] = new torch::Tensor(parameters[i].value());
    }
}

void THSNN_get_named_parameters(
    const NNModule module,
    Tensor* (*allocator1)(size_t length),
    const char** (*allocator2)(size_t length))
{

    auto parameters = (*module)->named_parameters();
    Tensor * result1 = allocator1(parameters.size());
    const char ** result2 = allocator2(parameters.size());

    for (int i = 0; i < parameters.size(); i++)
    {
        result1[i] = new torch::Tensor(parameters[i].value());
        result2[i] = make_sharable_string(parameters[i].key());
    }
}

int THSNN_is_training(NNModule module)
{
    return (*module)->is_training();
}

void THSNN_train(NNModule module)
{
    (*module)->train();
}

void THSNN_eval(NNModule module)
{
    (*module)->eval();
}

long THSNN_getNumberOfChildren(const NNModule module)
{
    return (*module)->children().size();
}

const char * THSNN_getChildModuleName(const NNModule module, const int index)
{
    return make_sharable_string((*module)->children()[index]->name());
}

const char * THSNN_getModuleName(const NNModule module)
{
    return make_sharable_string((*module)->name());
}

<<<<<<< HEAD
=======
Tensor THSNN_reluApply(const Tensor tensor)
{
    return new torch::Tensor(torch::relu(*tensor));
}

Tensor THSNN_maxPool2DApply(
    const Tensor tensor, 
    const int kernelSizeLength, 
    const int64_t* kernelSize,
    const int strideLength,
    const int64_t* stride)
{
    return new torch::Tensor(torch::max_pool2d(
        *tensor, 
        at::ArrayRef<int64_t>(kernelSize, kernelSizeLength),
        at::ArrayRef<int64_t>(stride, strideLength)));
}

>>>>>>> 7716083b
Tensor THSNN_adaptiveAvgPool2DApply(const Tensor tensor, const int length, const int64_t* outputSize)
{
    return new torch::Tensor(torch::adaptive_avg_pool2d(*tensor, at::ArrayRef<int64_t>(outputSize, length)));
}

Tensor THSNN_avgPool2DApply(const Tensor tensor,
	const int kernelSizeLength,
	const int64_t* kernelSize,
	const int strideLength,
	const int64_t* stride) 
{
	return new torch::Tensor(torch::avg_pool2d(
		*tensor,
		at::IntList(kernelSize, kernelSizeLength),
		at::IntList(stride, strideLength)));
}

Tensor THSNN_logSoftMaxApply(const Tensor tensor, const int64_t dimension)
{
    return new torch::Tensor(torch::log_softmax(*tensor, dimension));
}

Tensor THSNN_featureDropoutApply(const Tensor tensor)
{
    return new torch::Tensor(torch::nn::FeatureDropout()->forward(*tensor));
}

Tensor THSNN_dropoutModuleApply(
    const Tensor tensor, 
    const double probability, 
    const bool isTraining)
{
    return new torch::Tensor(torch::dropout(*tensor, probability, isTraining));
}

Tensor THSNN_linearModuleApply(
    const NNModule module,
    const Tensor tensor)
{
    at::Tensor result = (*module)->as<torch::nn::Linear>()->forward(*tensor);

    return new torch::Tensor(result);
}

Tensor THSNN_conv2DModuleApply(
    const NNModule module,
    const Tensor tensor)
{
    at::Tensor result = (*module)->as<torch::nn::Conv2d>()->forward(*tensor);

    return new torch::Tensor(result);
}

int THSNN_linear_with_bias(const NNModule module)
{
    return (*module)->as<torch::nn::Linear>()->options.with_bias_;
}

Tensor THSNN_linear_get_bias(const NNModule module)
{
    auto linear_module = (*module)->as<torch::nn::Linear>();

    if (linear_module->options.with_bias_)
    {
        return new torch::Tensor(linear_module->bias);
    }
    return nullptr;
}

void THSNN_linear_set_bias(const NNModule module, Tensor tensor)
{
    auto linear_module = (*module)->as<torch::nn::Linear>();

    if (linear_module->options.with_bias_) {
        linear_module->bias = *tensor;
    }
}

Tensor THSNN_linear_get_weight(const NNModule module)
{
    return new torch::Tensor((*module)->as<torch::nn::Linear>()->weight);
}

void THSNN_linear_set_weight(const NNModule module, Tensor tensor)
{
    auto linear_module = (*module)->as<torch::nn::Linear>();

    linear_module->weight = *tensor;
}

void THSNN_moduleZeroGrad(const NNModule module)
{
    (*module)->zero_grad();
}

void THSNN_optimizerZeroGrad(const Optimizer optimizer)
{
    (*optimizer)->zero_grad();
}

void THSNN_optimizer_get_parameters(const Optimizer optimizer, Tensor* (*allocator)(size_t length))
{
    auto parameters = (*optimizer)->parameters();
    Tensor * result = allocator(parameters.size());

    for (int i = 0; i < parameters.size(); i++)
    {
        result[i] = new torch::Tensor(parameters[i]);
    }
}

Tensor THSNN_lossBCE(
    const Tensor input, 
    const Tensor target, 
    const Tensor weight, 
    const int64_t reduction)
{
    return weight == NULL ?
        new torch::Tensor(torch::binary_cross_entropy(*input, *target, {}, reduction)) :
        new torch::Tensor(torch::binary_cross_entropy(*input, *target, *weight, reduction));
}

Tensor THSNN_lossMSE(const Tensor input, const Tensor target, const int64_t reduction)
{
    return new torch::Tensor(torch::mse_loss(*input, *target, reduction));
}

Tensor THSNN_lossNLL(
    const Tensor input, 
    const Tensor target, 
    const Tensor weight, 
    const int64_t reduction)
{
    return weight == NULL ?
        new torch::Tensor(torch::nll_loss(*input, *target, {}, reduction)) :
        new torch::Tensor(torch::nll_loss(*input, *target, *weight, reduction));
}

Tensor THSNN_loss_poisson_nll(
    const Tensor input,
    const Tensor target,
    const bool logInput,
    const bool full,
    const double eps,
    const int64_t reduction)
{
    torch::Tensor loss;
    CATCH(
        if (logInput)
        {
            loss = torch::exp(*input) - (*target) * (*input);
        }
        else
        {
            loss = (*input) - (*target) * torch::log(*input + eps);
        }

        if (full)
        {
            auto mask = (*target) > 1;
            loss.masked_select(mask) += ((*target) * at::log(*target) - (*target) + 0.5 * at::log(2 * M_PI * (*target))).masked_select(mask);
        }
    )

    if (reduction == Reduction::None)
    {
        return new torch::Tensor(loss);
    }
    else if (reduction == Reduction::Mean)
    {
        return new torch::Tensor(torch::mean(loss));
    }
    else // (reduction == Reduction::Sum)
    {
        return new torch::Tensor(torch::sum(loss));
    }
}

Optimizer THSNN_optimizerAdam(const Tensor* parameters, const int length, const double learnig_rate)
{
    auto  params = toTensors<at::Tensor>((torch::Tensor**)parameters, length);

    auto optimizer = torch::optim::Adam(params, learnig_rate);

    return new std::shared_ptr<torch::optim::Optimizer>(std::make_shared<torch::optim::Adam>(torch::optim::Adam(params, learnig_rate)));
}

Optimizer THSNN_optimizerSGD(const Tensor* parameters, const int length, const double learnig_rate, const double momentum)
{
    auto  params = toTensors<at::Tensor>((torch::Tensor**)parameters, length);
    auto options = torch::optim::SGDOptions(learnig_rate)
        .momentum(momentum);

    return new std::shared_ptr<torch::optim::Optimizer>(std::make_shared<torch::optim::SGD>(torch::optim::SGD(params, options)));
}

void THSNN_optimizerStep(const Optimizer optimizer)
{
    (*optimizer)->step();
}

void THSNN_initUniform(Tensor tensor, double low, double high)
{
    torch::nn::init::uniform_(*tensor, low, high);
}

// ########## To remove when updating to libtorch > 1.0.1 ############
enum class Nonlinearity {
    Linear,
    Conv1D,
    Conv2D,
    Conv3D,
    ConvTranspose1D,
    ConvTranspose2D,
    ConvTranspose3D,
    Sigmoid,
    Tanh,
    ReLU,
    LeakyReLU
};

enum class FanMode { FanIn, FanOut };

struct Fan {
    explicit Fan(torch::Tensor& tensor) {
        const auto dimensions = tensor.ndimension();
        AT_CHECK(
            dimensions >= 2,
            "Fan in and fan out can not be computed for tensor with fewer than 2 dimensions");
        if (dimensions == 2) {
            in = tensor.size(1);
            out = tensor.size(0);
        }
        else {
            in = tensor.size(1) * tensor[0][0].numel();
            out = tensor.size(0) * tensor[0][0].numel();
        }
    }
    int64_t in;
    int64_t out;
};

double calculate_gain(Nonlinearity nonlinearity, double param) {
    if (nonlinearity == Nonlinearity::Tanh) {
        return 5.0 / 3.0;
    }
    else if (nonlinearity == Nonlinearity::ReLU) {
        return std::sqrt(2.0);
    }
    else if (nonlinearity == Nonlinearity::LeakyReLU) {
        return std::sqrt(2.0 / (1 + pow(param, 2)));
    }

    return 1.0;
}

double calculate_kaiming_std(
    Tensor tensor,
    double a,
    FanMode mode,
    Nonlinearity nonlinearity) {
    torch::NoGradGuard guard;
    Fan fan((*tensor));
    const auto gain = calculate_gain(nonlinearity, a);
    double std = 0.0;
    if (mode == FanMode::FanIn) {
        std = gain / std::sqrt(fan.in);
    }
    else {
        std = gain / std::sqrt(fan.out);
    }
    return std;
}

// ######################################################

void THSNN_initKaimingUniform(Tensor tensor, double a)
{
    //torch::nn::init::kaiming_uniform_(*tensor, a);
    // Since this is not available in PyTorch 1.0.1 will just used the original code for the moment
    auto std = calculate_kaiming_std(tensor, a, FanMode::FanIn, Nonlinearity::LeakyReLU);
    // Calculate uniform bounds from standard deviation
    const auto bound = std::sqrt(3.0) * std;
    tensor->uniform_(-bound, bound);
}

void THSNN_optimizerDispose(const Optimizer optimizer)
{
    delete optimizer;
}

void THSNN_moduleDispose(const NNModule module)
{
    delete module;
}
<|MERGE_RESOLUTION|>--- conflicted
+++ resolved
@@ -126,27 +126,6 @@
     return make_sharable_string((*module)->name());
 }
 
-<<<<<<< HEAD
-=======
-Tensor THSNN_reluApply(const Tensor tensor)
-{
-    return new torch::Tensor(torch::relu(*tensor));
-}
-
-Tensor THSNN_maxPool2DApply(
-    const Tensor tensor, 
-    const int kernelSizeLength, 
-    const int64_t* kernelSize,
-    const int strideLength,
-    const int64_t* stride)
-{
-    return new torch::Tensor(torch::max_pool2d(
-        *tensor, 
-        at::ArrayRef<int64_t>(kernelSize, kernelSizeLength),
-        at::ArrayRef<int64_t>(stride, strideLength)));
-}
-
->>>>>>> 7716083b
 Tensor THSNN_adaptiveAvgPool2DApply(const Tensor tensor, const int length, const int64_t* outputSize)
 {
     return new torch::Tensor(torch::adaptive_avg_pool2d(*tensor, at::ArrayRef<int64_t>(outputSize, length)));
@@ -160,8 +139,8 @@
 {
 	return new torch::Tensor(torch::avg_pool2d(
 		*tensor,
-		at::IntList(kernelSize, kernelSizeLength),
-		at::IntList(stride, strideLength)));
+		at::ArrayRef<int64_t>(kernelSize, kernelSizeLength),
+		at::ArrayRef<int64_t>(stride, strideLength)));
 }
 
 Tensor THSNN_logSoftMaxApply(const Tensor tensor, const int64_t dimension)
