--- conflicted
+++ resolved
@@ -161,14 +161,7 @@
 
 Tensor THSNN_adaptiveAvgPool2DApply(const Tensor tensor, const int length, const int64_t* outputSize)
 {
-<<<<<<< HEAD
     return new torch::Tensor(torch::adaptive_avg_pool2d(*tensor, at::IntList(outputSize, length)));
-=======
-    return new torch::Tensor(torch::max_pool2d(
-        *tensor, 
-        at::ArrayRef<int64_t>(kernelSize, kernelSizeLength),
-        at::ArrayRef<int64_t>(stride, strideLength)));
->>>>>>> 9df246d9
 }
 
 Tensor THSNN_avgPool2DApply(const Tensor tensor,
@@ -177,14 +170,10 @@
 	const int strideLength,
 	const int64_t* stride) 
 {
-<<<<<<< HEAD
 	return new torch::Tensor(torch::avg_pool2d(
 		*tensor,
 		at::IntList(kernelSize, kernelSizeLength),
 		at::IntList(stride, strideLength)));
-=======
-    return new torch::Tensor(torch::adaptive_avg_pool2d(*tensor, at::ArrayRef<int64_t>(outputSize, length)));
->>>>>>> 9df246d9
 }
 
 Tensor THSNN_logSoftMaxApply(const Tensor tensor, const int64_t dimension)
