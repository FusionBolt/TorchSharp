--- conflicted
+++ resolved
@@ -32,11 +32,7 @@
         .device(device)
         .requires_grad(requires_grad);
 
-<<<<<<< HEAD
-    CATCH_RETURN_TENSOR(torch::zeros(at::IntList(sizes, length), options));
-=======
-    return new torch::Tensor(torch::zeros(at:: ArrayRef<int64_t>(sizes, length), options));
->>>>>>> 7716083b
+    CATCH_RETURN_TENSOR(torch::zeros(at::ArrayRef<int64_t>(sizes, length), options));
 }
 
 Tensor THSTensor_ones(
@@ -51,11 +47,7 @@
         .device(device)
         .requires_grad(requires_grad);
 
-<<<<<<< HEAD
-    CATCH_RETURN_TENSOR(torch::ones(at::IntList(sizes, length), options));
-=======
-    return new torch::Tensor(torch::ones(at::ArrayRef<int64_t>(sizes, length), options));
->>>>>>> 7716083b
+    CATCH_RETURN_TENSOR(torch::ones(at::ArrayRef<int64_t>(sizes, length), options));
 }
 
 Tensor THSTensor_empty(
@@ -70,11 +62,7 @@
         .device(device)
         .requires_grad(requires_grad);
 
-<<<<<<< HEAD
-    CATCH_RETURN_TENSOR(torch::empty(at::IntList(sizes, length), options));
-=======
-    return new torch::Tensor(torch::empty(at::ArrayRef<int64_t>(sizes, length), options));
->>>>>>> 7716083b
+    CATCH_RETURN_TENSOR(torch::empty(at::ArrayRef<int64_t>(sizes, length), options));
 }
 
 Tensor THSTensor_new(
@@ -90,11 +78,7 @@
         .is_variable(true)
         .requires_grad(requires_grad);
 
-<<<<<<< HEAD
-    CATCH_RETURN_TENSOR(torch::from_blob(data, at::IntList(sizes, szlength), deleter, options));
-=======
-    return new torch::Tensor(torch::from_blob(data, at::ArrayRef<int64_t>(sizes, szlength), options));
->>>>>>> 7716083b
+    CATCH_RETURN_TENSOR(torch::from_blob(data, at::ArrayRef<int64_t>(sizes, szlength), deleter, options));
 }
 
 Tensor THSTensor_newLong(
@@ -108,8 +92,7 @@
         .dtype(at::ScalarType(at::kLong))
         .is_variable(true)
         .requires_grad(requires_grad);
-<<<<<<< HEAD
-    CATCH_RETURN_TENSOR(torch::from_blob(data, at::IntList(sizes, szlength), deleter, options));
+    CATCH_RETURN_TENSOR(torch::from_blob(data, at::ArrayRef<int64_t>(sizes, szlength), deleter, options));
 }
 
 Tensor THSTensor_newSByteScalar(int8_t data, bool requires_grad)
@@ -118,9 +101,6 @@
         .dtype(at::ScalarType(c10::ScalarType::Char))
         .requires_grad(requires_grad);
     CATCH_RETURN_TENSOR(torch::tensor(data, options));
-=======
-    return new torch::Tensor(torch::from_blob(data, at::ArrayRef<int64_t>(sizes, szlength), options));
->>>>>>> 7716083b
 }
 
 Tensor THSTensor_newByteScalar(char data, bool requires_grad)
@@ -205,7 +185,7 @@
         .device(device)
         .requires_grad(requires_grad);
 
-        tensor = new torch::Tensor(torch::randint(max, at::IntList(sizes, length), options));
+        tensor = new torch::Tensor(torch::randint(max, at::ArrayRef<int64_t>(sizes, length), options));
     )
     return tensor;
 }
@@ -222,11 +202,7 @@
         .device(device)
         .requires_grad(requires_grad);
 
-<<<<<<< HEAD
-    CATCH_RETURN_TENSOR(torch::randn(at::IntList(sizes, length), options));
-=======
-    return new torch::Tensor(torch::randn(at:: ArrayRef<int64_t>(sizes, length), options));
->>>>>>> 7716083b
+    CATCH_RETURN_TENSOR(torch::randn(at::ArrayRef<int64_t>(sizes, length), options));
 }
 
 Tensor THSTensor_sparse(
@@ -246,11 +222,7 @@
     auto i = torch::autograd::as_variable_ref(*indices).data();
     auto v = torch::autograd::as_variable_ref(*values).data();
 
-<<<<<<< HEAD
-    CATCH_RETURN_TENSOR(torch::sparse_coo_tensor(i, v, at::IntList(sizes, length), options));
-=======
-    return new torch::Tensor(torch::sparse_coo_tensor(i, v, at:: ArrayRef<int64_t>(sizes, length), options));
->>>>>>> 7716083b
+    CATCH_RETURN_TENSOR(torch::sparse_coo_tensor(i, v, at::ArrayRef<int64_t>(sizes, length), options));
 }
 
 int64_t THSTensor_ndimension(const Tensor tensor)
@@ -445,11 +417,7 @@
 
 Tensor THSTensor_reshape(const Tensor tensor, const int64_t * shape, const int length)
 {
-<<<<<<< HEAD
-    CATCH_RETURN_TENSOR(tensor->reshape(at::IntList(shape, length)));
-=======
-    return new torch::Tensor(tensor->reshape(at:: ArrayRef<int64_t>(shape, length)));
->>>>>>> 7716083b
+    CATCH_RETURN_TENSOR(tensor->reshape(at::ArrayRef<int64_t>(shape, length)));
 }
 
 Tensor THSTensor_stack(const Tensor* tensors, const int length, const int64_t dim)
@@ -474,11 +442,7 @@
 
 Tensor THSTensor_view(const Tensor tensor, const int64_t * shape, const int length)
 {
-<<<<<<< HEAD
-    CATCH_RETURN_TENSOR(tensor->view(at::IntList(shape, length)));
-=======
-    return new torch::Tensor(tensor->view(at:: ArrayRef<int64_t>(shape, length)));
->>>>>>> 7716083b
+    CATCH_RETURN_TENSOR(tensor->view(at::ArrayRef<int64_t>(shape, length)));
 }
 
 Tensor THSTensor_add(const Tensor left, const Tensor right, const Scalar alpha)
@@ -1081,15 +1045,11 @@
 
 Tensor THSTensor_sum1(const Tensor tensor, const int64_t * dimensions, int length, bool keep_dimension, bool has_type, const int8_t dtype)
 {
-<<<<<<< HEAD
     CATCH_RETURN_TENSOR(
         has_type ?
-            tensor->sum(at::IntList(dimensions, length), keep_dimension, (c10::ScalarType)dtype)
+            tensor->sum(at::ArrayRef<int64_t>(dimensions, length), keep_dimension, (c10::ScalarType)dtype)
         :
-            tensor->sum(at::IntList(dimensions, length), keep_dimension))
-=======
-    return new torch::Tensor(tensor->sum(at:: ArrayRef<int64_t>(dimensions, length), keep_dimension));
->>>>>>> 7716083b
+            tensor->sum(at::ArrayRef<int64_t>(dimensions, length), keep_dimension))
 }
 
 Tensor THSTensor_unsqueeze(Tensor tensor, int64_t dimension)
@@ -1099,12 +1059,12 @@
 
 Tensor THSTensor_expand(const Tensor tensor, const int64_t* sizes, const int length, bool implicit)
 {
-    CATCH_RETURN_TENSOR(tensor->expand(at::IntList(sizes, length), implicit));
+    CATCH_RETURN_TENSOR(tensor->expand(at::ArrayRef<int64_t>(sizes, length), implicit));
 }
 
 Tensor THSTensor_flip(const Tensor tensor, const int64_t* sizes, const int length)
 {
-    CATCH_RETURN_TENSOR(tensor->flip(at::IntList(sizes, length)));
+    CATCH_RETURN_TENSOR(tensor->flip(at::ArrayRef<int64_t>(sizes, length)));
 }
 
 Tensor THSTensor_narrow(const Tensor tensor, int64_t dim, int64_t start, int64_t length)
@@ -1136,7 +1096,7 @@
     const int64_t dimension)
 {
     CATCH(
-        auto res = tensor->split_with_sizes(at::IntList(sizes, length), dimension);
+        auto res = tensor->split_with_sizes(at::ArrayRef<int64_t>(sizes, length), dimension);
         const size_t sz = res.size();
         Tensor* result = allocator(sz);
         for (size_t i = 0; i < sz; i++)
@@ -1154,10 +1114,10 @@
 {
     CATCH_RETURN_TENSOR(torch::max_pool1d(
         *tensor,
-        at::IntList(kernelSize, kernelSizeLength),
-        at::IntList(stride, strideLength),
-        at::IntList(padding, paddingLength),
-        at::IntList(dilation, dilationLength),
+        at::ArrayRef<int64_t>(kernelSize, kernelSizeLength),
+        at::ArrayRef<int64_t>(stride, strideLength),
+        at::ArrayRef<int64_t>(padding, paddingLength),
+        at::ArrayRef<int64_t>(dilation, dilationLength),
         ceil_mode));
 }
 
@@ -1170,12 +1130,9 @@
     bool ceil_mode)
 {
     CATCH_RETURN_TENSOR(torch::max_pool2d(
-        *tensor,
-        at::IntList(kernelSize, kernelSizeLength),
-        at::IntList(stride, strideLength),
-        at::IntList(padding, paddingLength),
-        at::IntList(dilation, dilationLength),
-        ceil_mode));
+        *tensor, 
+        at::ArrayRef<int64_t>(kernelSize, kernelSizeLength),
+        at::ArrayRef<int64_t>(stride, strideLength)));
 }
 
 Tensor THSTensor_maxpool3d(
@@ -1188,10 +1145,10 @@
 {
     CATCH_RETURN_TENSOR(torch::max_pool3d(
             *tensor,
-            at::IntList(kernelSize, kernelSizeLength),
-            at::IntList(stride, strideLength),
-            at::IntList(padding, paddingLength),
-            at::IntList(dilation, dilationLength),
+            at::ArrayRef<int64_t>(kernelSize, kernelSizeLength),
+            at::ArrayRef<int64_t>(stride, strideLength),
+            at::ArrayRef<int64_t>(padding, paddingLength),
+            at::ArrayRef<int64_t>(dilation, dilationLength),
             ceil_mode));
 }
 
@@ -1205,11 +1162,11 @@
     int64_t groups)
 {
     CATCH_RETURN_TENSOR(torch::conv_transpose1d(*input, *weight, (bias ? *bias : at::Tensor()),
-            at::IntList(stride, strideLength),
-            at::IntList(padding, paddingLength),
-            at::IntList(outputPadding, outputPaddingLength),
+            at::ArrayRef<int64_t>(stride, strideLength),
+            at::ArrayRef<int64_t>(padding, paddingLength),
+            at::ArrayRef<int64_t>(outputPadding, outputPaddingLength),
             groups,
-            at::IntList(dilation, dilationLength)));
+            at::ArrayRef<int64_t>(dilation, dilationLength)));
 }
 
 Tensor THSTensor_conv_transpose2d(
@@ -1221,11 +1178,11 @@
     int64_t groups)
 {
     CATCH_RETURN_TENSOR(torch::conv_transpose2d(*input, *weight, (bias ? *bias : at::Tensor()),
-            at::IntList(stride, strideLength),
-            at::IntList(padding, paddingLength),
-            at::IntList(outputPadding, outputPaddingLength),
+            at::ArrayRef<int64_t>(stride, strideLength),
+            at::ArrayRef<int64_t>(padding, paddingLength),
+            at::ArrayRef<int64_t>(outputPadding, outputPaddingLength),
             groups,
-            at::IntList(dilation, dilationLength)));
+            at::ArrayRef<int64_t>(dilation, dilationLength)));
 }
 
 Tensor THSTensor_conv_transpose3d(
@@ -1237,11 +1194,11 @@
     int64_t groups)
 {
     CATCH_RETURN_TENSOR(torch::conv_transpose3d(*input, *weight, (bias ? *bias : at::Tensor()),
-            at::IntList(stride, strideLength),
-            at::IntList(padding, paddingLength),
-            at::IntList(outputPadding, outputPaddingLength),
+            at::ArrayRef<int64_t>(stride, strideLength),
+            at::ArrayRef<int64_t>(padding, paddingLength),
+            at::ArrayRef<int64_t>(outputPadding, outputPaddingLength),
             groups,
-            at::IntList(dilation, dilationLength)));
+            at::ArrayRef<int64_t>(dilation, dilationLength)));
 }
 
 Tensor THSTensor_conv1d(
@@ -1254,9 +1211,9 @@
     int64_t groups)
 {
     CATCH_RETURN_TENSOR(torch::conv1d(*input, *weight, (bias ? *bias : at::Tensor()),
-            at::IntList(stride, strideLength),
-            at::IntList(padding, paddingLength),
-            at::IntList(dilation, dilationLength),
+            at::ArrayRef<int64_t>(stride, strideLength),
+            at::ArrayRef<int64_t>(padding, paddingLength),
+            at::ArrayRef<int64_t>(dilation, dilationLength),
             groups));
 }
 
@@ -1270,9 +1227,9 @@
     int64_t groups)
 {
     CATCH_RETURN_TENSOR(torch::conv2d(*input, *weight, (bias ? *bias : at::Tensor()),
-            at::IntList(stride, strideLength),
-            at::IntList(padding, paddingLength),
-            at::IntList(dilation, dilationLength),
+            at::ArrayRef<int64_t>(stride, strideLength),
+            at::ArrayRef<int64_t>(padding, paddingLength),
+            at::ArrayRef<int64_t>(dilation, dilationLength),
             groups));
 }
 
@@ -1286,8 +1243,8 @@
     int64_t groups)
 {
     CATCH_RETURN_TENSOR(torch::conv3d(*input, *weight, (bias ? *bias : at::Tensor()),
-            at::IntList(stride, strideLength),
-            at::IntList(padding, paddingLength),
-            at::IntList(dilation, dilationLength),
+            at::ArrayRef<int64_t>(stride, strideLength),
+            at::ArrayRef<int64_t>(padding, paddingLength),
+            at::ArrayRef<int64_t>(dilation, dilationLength),
             groups));
 }
