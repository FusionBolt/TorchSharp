--- conflicted
+++ resolved
@@ -1,10 +1,6 @@
-<<<<<<< HEAD
 ﻿// Copyright (c) Microsoft Corporation and contributors.  All Rights Reserved.  See License.txt in the project root for license information.
 using System;
-=======
-﻿using System;
 using System.IO;
->>>>>>> 9df246d9
 using System.Runtime.InteropServices;
 using TorchSharp.Tensor;
 
