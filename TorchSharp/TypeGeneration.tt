--- conflicted
+++ resolved
@@ -124,13 +124,13 @@
             }
 
             [DllImport ("caffe2")]
-            extern static long TH<#=tname#>Storage_size(HType handle);
+            extern static UIntPtr TH<#=tname#>Storage_size(HType handle);
 
             /// <summary>
             ///   Get the size of the storage object.
             /// </summary>
-            public long Size {
-                get => TH<#=tname#>Storage_size(handle);
+            public ulong Size {
+                get => TH<#=tname#>Storage_size(handle).ToUInt64();
             }
             
             [DllImport ("caffe2")]
@@ -146,17 +146,6 @@
                 set {
                     TH<#=tname#>Storage_set (handle, (IntPtr) (index), value);
                 }
-            }
-            
-            [DllImport ("caffe2")]
-            extern static UIntPtr TH<#=tname#>Storage_size (HType handle);
-    
-            /// <summary>
-            ///   Return the total length of the storage.
-            /// </summary>  
-            public ulong Size ()
-            {
-                return TH<#=tname#>Storage_size(handle).ToUInt64();
             }
             
             [DllImport ("caffe2")]
@@ -231,7 +220,6 @@
         }
 
         internal HType handle;
-        internal <#=tname#>Storage storage;
         
         [DllImport ("caffe2")]
         extern static HType TH<#=tname#>Tensor_new ();
@@ -432,23 +420,8 @@
         /// <summary>
         ///  Returns the associated storage for this tensor
         /// </summary>
-<<<<<<< HEAD
         
         public <#=tname#>Storage Storage { get; private set; }
-=======
-        public <#=tname#>Storage Storage
-        {
-            get
-            {
-                if (storage == null)
-                {
-                    storage = new <#=tname#>Storage (TH<#=tname#>Tensor_storage (handle));
-                }
-
-                return storage;
-            }
-        }
->>>>>>> fda44294
         
         [DllImport ("caffe2")]
         extern static int TH<#=tname#>Tensor_nDimension (HType handle);
@@ -569,7 +542,7 @@
         /// <param name="offset">Offset within the input storage the storage of the new tensor will start from.</param> 
         /// <param name="size">Size of the first dimension.</param>     
         /// <param name="stride">Stride of the first dimension.</param>          
-        public static <#=tname#>Tensor NewWithStorage1d(<#=tname#>Tensor.<#=tname#>Storage storage, IntPtr offset, long size, long stride)
+        public static <#=tname#>Tensor NewWithStorage1d(<#=tname#>Tensor.<#=tname#>Storage storage, UIntPtr offset, long size, long stride)
         {
             var result = new <#=tname#>Tensor(TH<#=tname#>Tensor_newWithStorage1d(storage.handle, offset, size, stride));
             result.Storage = storage;
@@ -599,7 +572,7 @@
         /// <param name="stride0">Stride of the first dimension.</param>
         /// <param name="size1">Size of the second dimension.</param>     
         /// <param name="stride1">Stride of the second dimension.</param>
-        public static <#=tname#>Tensor NewWithStorage2d(<#=tname#>Tensor.<#=tname#>Storage storage, IntPtr offset, long size0, long stride0, long size1, long stride1)
+        public static <#=tname#>Tensor NewWithStorage2d(<#=tname#>Tensor.<#=tname#>Storage storage, UIntPtr offset, long size0, long stride0, long size1, long stride1)
         {
             var result =  new <#=tname#>Tensor(TH<#=tname#>Tensor_newWithStorage2d(storage.handle, offset, size0, stride0, size1, stride1));
             result.Storage = storage;
@@ -633,7 +606,7 @@
         /// <param name="stride1">Stride of the second dimension.</param>
         /// <param name="size2">Size of the third dimension.</param>     
         /// <param name="stride2">Stride of the third dimension.</param>
-        public static <#=tname#>Tensor NewWithStorage3d(<#=tname#>Tensor.<#=tname#>Storage storage, IntPtr offset, long size0, long stride0, long size1, long stride1, long size2, long stride2)
+        public static <#=tname#>Tensor NewWithStorage3d(<#=tname#>Tensor.<#=tname#>Storage storage, UIntPtr offset, long size0, long stride0, long size1, long stride1, long size2, long stride2)
         {
             var result =  new <#=tname#>Tensor(TH<#=tname#>Tensor_newWithStorage3d(storage.handle, offset, size0, stride0, size1, stride1, size2, stride2));
             result.Storage = storage;
@@ -671,7 +644,7 @@
         /// <param name="stride2">Stride of the third dimension.</param>
         /// <param name="size3">Size of the fourth dimension.</param>     
         /// <param name="stride3">Stride of the fourth dimension.</param>
-        public <#=tname#>Tensor NewWithStorage4d(<#=tname#>Tensor.<#=tname#>Storage storage, IntPtr offset, long size0, long stride0, long size1, long stride1, long size2, long stride2, long size3, long stride3)
+        public <#=tname#>Tensor NewWithStorage4d(<#=tname#>Tensor.<#=tname#>Storage storage, UIntPtr offset, long size0, long stride0, long size1, long stride1, long size2, long stride2, long size3, long stride3)
         {
             var result =  new <#=tname#>Tensor(TH<#=tname#>Tensor_newWithStorage4d(storage.handle, offset, size0, stride0, size1, stride1, size2, stride2, size3, stride3));
             result.Storage = storage;
