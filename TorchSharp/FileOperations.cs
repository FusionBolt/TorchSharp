using System;
using System.Linq;
using System.Collections.Generic;
using System.Runtime.InteropServices;
using Microsoft.Win32.SafeHandles;
using System.Text;
using TorchSharp;

namespace Torch.IO {

    public abstract partial class File : IDisposable
    {
        [DllImport("caffe2")] 
        extern static byte THFile_readByteScalar(HType self);

        /// <summary>
        ///   Read one byte from the file.
        /// </summary>
        /// <returns>A byte read from the current file position.</returns>
        public byte ReadByte() { return THFile_readByteScalar(this.handle); }

        [DllImport("caffe2")] 
        extern static void THFile_writeByteScalar(HType self, byte scalar);

        /// <summary>
        ///   Write one byte to the file.
        /// </summary>
        /// <param name="value">A byte to write at the current file position.</param>
        public void WriteByte(byte value) { THFile_writeByteScalar(this.handle, value); }

        [DllImport("caffe2")] 
        extern static long THFile_readByte(HType self, ByteTensor.ByteStorage.HType storage);

        /// <summary>
        ///   Read bytes from the file into the given storage.
        /// </summary>
        /// <param name="storage">A storage object to read data into.</param>
        /// <returns>The number of bytes read.</returns>
        public long ReadBytes(ByteTensor.ByteStorage storage) { return THFile_readByte(this.handle, storage.handle); }

        [DllImport("caffe2")] 
        extern static long THFile_writeByte(HType self, ByteTensor.ByteStorage.HType storage);

        /// <summary>
        ///   Write bytes to the file from the given storage.
        /// </summary>
        /// <param name="storage">A storage object fetch data from.</param>
        /// <returns>The number of bytes written.</returns>
        public long WriteBytes(ByteTensor.ByteStorage storage) { return THFile_writeByte(this.handle, storage.handle); }

        [DllImport("caffe2")] 
        extern static long THFile_readByteRaw(HType self, IntPtr data, long n);
        
        /// <summary>
        ///   Read bytes from the file into the given byte array.
        /// </summary>
        /// <param name="data">An array to place the data in after reading it from the file.</param>
        /// <param name="n">The maximum number of bytes to read.</param>
        /// <returns>The number of bytes read.</returns>
        public long ReadBytes(byte[] data, int n)
        {
            if (n > data.Length)
                throw new ArgumentOutOfRangeException("n cannot be greater than data.Length");
            unsafe
            {
                fixed (byte *dest = data)
                {
                    var readItems = THFile_readByteRaw(this.handle, (IntPtr)dest, n);
                    return readItems;
                }
            }
        }

		/// <summary>
		///   Read bytes from the file into the given byte tensor.
		/// </summary>
		/// <param name="tensor">A tensor to place the data in after reading it from the file.</param>
		/// <returns>The number of bytes read.</returns>
		public long ReadTensor(TorchSharp.ByteTensor tensor)
		{
			return THFile_readByteRaw(this.handle, tensor.Data, tensor.NumElements);			
		}

		[DllImport("caffe2")] 
		extern static long THFile_writeByteRaw(HType self, IntPtr data, long n);

        /// <summary>
        ///   Write bytes to the file from the given byte array.
        /// </summary>
        /// <param name="data">An array containing data to be written to the file.</param>
<<<<<<< HEAD
		/// <param name="n">The maximum number of bytes to read.</param>
=======
        /// <param name="n">The number of bytes to write.</param>
>>>>>>> 62d4913b
        /// <returns>The number of bytes written.</returns>
        public long WriteBytes(byte[] data, int n = -1)
        {
            n = (n == -1) ? data.Length : Math.Min(n, data.Length);
<<<<<<< HEAD

			var dest = Marshal.AllocHGlobal(n*sizeof(byte));
			Marshal.Copy(data, 0, dest, n);
			var wroteItems = THFile_writeByteRaw(this.handle, dest, n);			
			Marshal.FreeHGlobal(dest);
			return wroteItems;
		}

		/// <summary>
		///   Write bytes to the file from the given byte tensor.
		/// </summary>
		/// <param name="tensor">A tensor containing data to be written to the file.</param>
		/// <returns>The number of bytes written.</returns>
		public long WriteTensor(TorchSharp.ByteTensor tensor)
		{
			return THFile_writeByteRaw(this.handle, tensor.Data, tensor.NumElements);			
		}
=======
            unsafe
            {
                fixed (byte *dest = data)
                {
                    var writtenItems = THFile_writeByteRaw(this.handle, (IntPtr)dest, n);
                    return writtenItems;
                }
            }
        }
>>>>>>> 62d4913b
        [DllImport("caffe2")] 
        extern static short THFile_readShortScalar(HType self);

        /// <summary>
        ///   Read one short from the file.
        /// </summary>
        /// <returns>A short read from the current file position.</returns>
        public short ReadShort() { return THFile_readShortScalar(this.handle); }

        [DllImport("caffe2")] 
        extern static void THFile_writeShortScalar(HType self, short scalar);

        /// <summary>
        ///   Write one short to the file.
        /// </summary>
        /// <param name="value">A short to write at the current file position.</param>
        public void WriteShort(short value) { THFile_writeShortScalar(this.handle, value); }

        [DllImport("caffe2")] 
        extern static long THFile_readShort(HType self, ShortTensor.ShortStorage.HType storage);

        /// <summary>
        ///   Read shorts from the file into the given storage.
        /// </summary>
        /// <param name="storage">A storage object to read data into.</param>
        /// <returns>The number of shorts read.</returns>
        public long ReadShorts(ShortTensor.ShortStorage storage) { return THFile_readShort(this.handle, storage.handle); }

        [DllImport("caffe2")] 
        extern static long THFile_writeShort(HType self, ShortTensor.ShortStorage.HType storage);

        /// <summary>
        ///   Write shorts to the file from the given storage.
        /// </summary>
        /// <param name="storage">A storage object fetch data from.</param>
        /// <returns>The number of shorts written.</returns>
        public long WriteShorts(ShortTensor.ShortStorage storage) { return THFile_writeShort(this.handle, storage.handle); }

        [DllImport("caffe2")] 
        extern static long THFile_readShortRaw(HType self, IntPtr data, long n);
        
        /// <summary>
        ///   Read shorts from the file into the given short array.
        /// </summary>
        /// <param name="data">An array to place the data in after reading it from the file.</param>
        /// <param name="n">The maximum number of shorts to read.</param>
        /// <returns>The number of shorts read.</returns>
        public long ReadShorts(short[] data, int n)
        {
            if (n > data.Length)
                throw new ArgumentOutOfRangeException("n cannot be greater than data.Length");
            unsafe
            {
                fixed (short *dest = data)
                {
                    var readItems = THFile_readShortRaw(this.handle, (IntPtr)dest, n);
                    return readItems;
                }
            }
        }

		/// <summary>
		///   Read shorts from the file into the given short tensor.
		/// </summary>
		/// <param name="tensor">A tensor to place the data in after reading it from the file.</param>
		/// <returns>The number of shorts read.</returns>
		public long ReadTensor(TorchSharp.ShortTensor tensor)
		{
			return THFile_readShortRaw(this.handle, tensor.Data, tensor.NumElements);			
		}

		[DllImport("caffe2")] 
		extern static long THFile_writeShortRaw(HType self, IntPtr data, long n);

        /// <summary>
        ///   Write shorts to the file from the given short array.
        /// </summary>
        /// <param name="data">An array containing data to be written to the file.</param>
<<<<<<< HEAD
		/// <param name="n">The maximum number of shorts to read.</param>
=======
        /// <param name="n">The number of shorts to write.</param>
>>>>>>> 62d4913b
        /// <returns>The number of shorts written.</returns>
        public long WriteShorts(short[] data, int n = -1)
        {
            n = (n == -1) ? data.Length : Math.Min(n, data.Length);
<<<<<<< HEAD

			var dest = Marshal.AllocHGlobal(n*sizeof(short));
			Marshal.Copy(data, 0, dest, n);
			var wroteItems = THFile_writeShortRaw(this.handle, dest, n);			
			Marshal.FreeHGlobal(dest);
			return wroteItems;
		}

		/// <summary>
		///   Write shorts to the file from the given short tensor.
		/// </summary>
		/// <param name="tensor">A tensor containing data to be written to the file.</param>
		/// <returns>The number of shorts written.</returns>
		public long WriteTensor(TorchSharp.ShortTensor tensor)
		{
			return THFile_writeShortRaw(this.handle, tensor.Data, tensor.NumElements);			
		}
=======
            unsafe
            {
                fixed (short *dest = data)
                {
                    var writtenItems = THFile_writeShortRaw(this.handle, (IntPtr)dest, n);
                    return writtenItems;
                }
            }
        }
>>>>>>> 62d4913b
        [DllImport("caffe2")] 
        extern static int THFile_readIntScalar(HType self);

        /// <summary>
        ///   Read one int from the file.
        /// </summary>
        /// <returns>A int read from the current file position.</returns>
        public int ReadInt() { return THFile_readIntScalar(this.handle); }

        [DllImport("caffe2")] 
        extern static void THFile_writeIntScalar(HType self, int scalar);

        /// <summary>
        ///   Write one int to the file.
        /// </summary>
        /// <param name="value">A int to write at the current file position.</param>
        public void WriteInt(int value) { THFile_writeIntScalar(this.handle, value); }

        [DllImport("caffe2")] 
        extern static long THFile_readInt(HType self, IntTensor.IntStorage.HType storage);

        /// <summary>
        ///   Read ints from the file into the given storage.
        /// </summary>
        /// <param name="storage">A storage object to read data into.</param>
        /// <returns>The number of ints read.</returns>
        public long ReadInts(IntTensor.IntStorage storage) { return THFile_readInt(this.handle, storage.handle); }

        [DllImport("caffe2")] 
        extern static long THFile_writeInt(HType self, IntTensor.IntStorage.HType storage);

        /// <summary>
        ///   Write ints to the file from the given storage.
        /// </summary>
        /// <param name="storage">A storage object fetch data from.</param>
        /// <returns>The number of ints written.</returns>
        public long WriteInts(IntTensor.IntStorage storage) { return THFile_writeInt(this.handle, storage.handle); }

        [DllImport("caffe2")] 
        extern static long THFile_readIntRaw(HType self, IntPtr data, long n);
        
        /// <summary>
        ///   Read ints from the file into the given int array.
        /// </summary>
        /// <param name="data">An array to place the data in after reading it from the file.</param>
        /// <param name="n">The maximum number of ints to read.</param>
        /// <returns>The number of ints read.</returns>
        public long ReadInts(int[] data, int n)
        {
            if (n > data.Length)
                throw new ArgumentOutOfRangeException("n cannot be greater than data.Length");
            unsafe
            {
                fixed (int *dest = data)
                {
                    var readItems = THFile_readIntRaw(this.handle, (IntPtr)dest, n);
                    return readItems;
                }
            }
        }

		/// <summary>
		///   Read ints from the file into the given int tensor.
		/// </summary>
		/// <param name="tensor">A tensor to place the data in after reading it from the file.</param>
		/// <returns>The number of ints read.</returns>
		public long ReadTensor(TorchSharp.IntTensor tensor)
		{
			return THFile_readIntRaw(this.handle, tensor.Data, tensor.NumElements);			
		}

		[DllImport("caffe2")] 
		extern static long THFile_writeIntRaw(HType self, IntPtr data, long n);

        /// <summary>
        ///   Write ints to the file from the given int array.
        /// </summary>
        /// <param name="data">An array containing data to be written to the file.</param>
<<<<<<< HEAD
		/// <param name="n">The maximum number of ints to read.</param>
=======
        /// <param name="n">The number of ints to write.</param>
>>>>>>> 62d4913b
        /// <returns>The number of ints written.</returns>
        public long WriteInts(int[] data, int n = -1)
        {
            n = (n == -1) ? data.Length : Math.Min(n, data.Length);
<<<<<<< HEAD

			var dest = Marshal.AllocHGlobal(n*sizeof(int));
			Marshal.Copy(data, 0, dest, n);
			var wroteItems = THFile_writeIntRaw(this.handle, dest, n);			
			Marshal.FreeHGlobal(dest);
			return wroteItems;
		}

		/// <summary>
		///   Write ints to the file from the given int tensor.
		/// </summary>
		/// <param name="tensor">A tensor containing data to be written to the file.</param>
		/// <returns>The number of ints written.</returns>
		public long WriteTensor(TorchSharp.IntTensor tensor)
		{
			return THFile_writeIntRaw(this.handle, tensor.Data, tensor.NumElements);			
		}
=======
            unsafe
            {
                fixed (int *dest = data)
                {
                    var writtenItems = THFile_writeIntRaw(this.handle, (IntPtr)dest, n);
                    return writtenItems;
                }
            }
        }
>>>>>>> 62d4913b
        [DllImport("caffe2")] 
        extern static long THFile_readLongScalar(HType self);

        /// <summary>
        ///   Read one long from the file.
        /// </summary>
        /// <returns>A long read from the current file position.</returns>
        public long ReadLong() { return THFile_readLongScalar(this.handle); }

        [DllImport("caffe2")] 
        extern static void THFile_writeLongScalar(HType self, long scalar);

        /// <summary>
        ///   Write one long to the file.
        /// </summary>
        /// <param name="value">A long to write at the current file position.</param>
        public void WriteLong(long value) { THFile_writeLongScalar(this.handle, value); }

        [DllImport("caffe2")] 
        extern static long THFile_readLong(HType self, LongTensor.LongStorage.HType storage);

        /// <summary>
        ///   Read longs from the file into the given storage.
        /// </summary>
        /// <param name="storage">A storage object to read data into.</param>
        /// <returns>The number of longs read.</returns>
        public long ReadLongs(LongTensor.LongStorage storage) { return THFile_readLong(this.handle, storage.handle); }

        [DllImport("caffe2")] 
        extern static long THFile_writeLong(HType self, LongTensor.LongStorage.HType storage);

        /// <summary>
        ///   Write longs to the file from the given storage.
        /// </summary>
        /// <param name="storage">A storage object fetch data from.</param>
        /// <returns>The number of longs written.</returns>
        public long WriteLongs(LongTensor.LongStorage storage) { return THFile_writeLong(this.handle, storage.handle); }

        [DllImport("caffe2")] 
        extern static long THFile_readLongRaw(HType self, IntPtr data, long n);
        
        /// <summary>
        ///   Read longs from the file into the given long array.
        /// </summary>
        /// <param name="data">An array to place the data in after reading it from the file.</param>
        /// <param name="n">The maximum number of longs to read.</param>
        /// <returns>The number of longs read.</returns>
        public long ReadLongs(long[] data, int n)
        {
            if (n > data.Length)
                throw new ArgumentOutOfRangeException("n cannot be greater than data.Length");
            unsafe
            {
                fixed (long *dest = data)
                {
                    var readItems = THFile_readLongRaw(this.handle, (IntPtr)dest, n);
                    return readItems;
                }
            }
        }

		/// <summary>
		///   Read longs from the file into the given long tensor.
		/// </summary>
		/// <param name="tensor">A tensor to place the data in after reading it from the file.</param>
		/// <returns>The number of longs read.</returns>
		public long ReadTensor(TorchSharp.LongTensor tensor)
		{
			return THFile_readLongRaw(this.handle, tensor.Data, tensor.NumElements);			
		}

		[DllImport("caffe2")] 
		extern static long THFile_writeLongRaw(HType self, IntPtr data, long n);

        /// <summary>
        ///   Write longs to the file from the given long array.
        /// </summary>
        /// <param name="data">An array containing data to be written to the file.</param>
<<<<<<< HEAD
		/// <param name="n">The maximum number of longs to read.</param>
=======
        /// <param name="n">The number of longs to write.</param>
>>>>>>> 62d4913b
        /// <returns>The number of longs written.</returns>
        public long WriteLongs(long[] data, int n = -1)
        {
            n = (n == -1) ? data.Length : Math.Min(n, data.Length);
<<<<<<< HEAD

			var dest = Marshal.AllocHGlobal(n*sizeof(long));
			Marshal.Copy(data, 0, dest, n);
			var wroteItems = THFile_writeLongRaw(this.handle, dest, n);			
			Marshal.FreeHGlobal(dest);
			return wroteItems;
		}

		/// <summary>
		///   Write longs to the file from the given long tensor.
		/// </summary>
		/// <param name="tensor">A tensor containing data to be written to the file.</param>
		/// <returns>The number of longs written.</returns>
		public long WriteTensor(TorchSharp.LongTensor tensor)
		{
			return THFile_writeLongRaw(this.handle, tensor.Data, tensor.NumElements);			
		}
=======
            unsafe
            {
                fixed (long *dest = data)
                {
                    var writtenItems = THFile_writeLongRaw(this.handle, (IntPtr)dest, n);
                    return writtenItems;
                }
            }
        }
>>>>>>> 62d4913b
        [DllImport("caffe2")] 
        extern static float THFile_readFloatScalar(HType self);

        /// <summary>
        ///   Read one float from the file.
        /// </summary>
        /// <returns>A float read from the current file position.</returns>
        public float ReadFloat() { return THFile_readFloatScalar(this.handle); }

        [DllImport("caffe2")] 
        extern static void THFile_writeFloatScalar(HType self, float scalar);

        /// <summary>
        ///   Write one float to the file.
        /// </summary>
        /// <param name="value">A float to write at the current file position.</param>
        public void WriteFloat(float value) { THFile_writeFloatScalar(this.handle, value); }

        [DllImport("caffe2")] 
        extern static long THFile_readFloat(HType self, FloatTensor.FloatStorage.HType storage);

        /// <summary>
        ///   Read floats from the file into the given storage.
        /// </summary>
        /// <param name="storage">A storage object to read data into.</param>
        /// <returns>The number of floats read.</returns>
        public long ReadFloats(FloatTensor.FloatStorage storage) { return THFile_readFloat(this.handle, storage.handle); }

        [DllImport("caffe2")] 
        extern static long THFile_writeFloat(HType self, FloatTensor.FloatStorage.HType storage);

        /// <summary>
        ///   Write floats to the file from the given storage.
        /// </summary>
        /// <param name="storage">A storage object fetch data from.</param>
        /// <returns>The number of floats written.</returns>
        public long WriteFloats(FloatTensor.FloatStorage storage) { return THFile_writeFloat(this.handle, storage.handle); }

        [DllImport("caffe2")] 
        extern static long THFile_readFloatRaw(HType self, IntPtr data, long n);
        
        /// <summary>
        ///   Read floats from the file into the given float array.
        /// </summary>
        /// <param name="data">An array to place the data in after reading it from the file.</param>
        /// <param name="n">The maximum number of floats to read.</param>
        /// <returns>The number of floats read.</returns>
        public long ReadFloats(float[] data, int n)
        {
            if (n > data.Length)
                throw new ArgumentOutOfRangeException("n cannot be greater than data.Length");
            unsafe
            {
                fixed (float *dest = data)
                {
                    var readItems = THFile_readFloatRaw(this.handle, (IntPtr)dest, n);
                    return readItems;
                }
            }
        }

		/// <summary>
		///   Read floats from the file into the given float tensor.
		/// </summary>
		/// <param name="tensor">A tensor to place the data in after reading it from the file.</param>
		/// <returns>The number of floats read.</returns>
		public long ReadTensor(TorchSharp.FloatTensor tensor)
		{
			return THFile_readFloatRaw(this.handle, tensor.Data, tensor.NumElements);			
		}

		[DllImport("caffe2")] 
		extern static long THFile_writeFloatRaw(HType self, IntPtr data, long n);

        /// <summary>
        ///   Write floats to the file from the given float array.
        /// </summary>
        /// <param name="data">An array containing data to be written to the file.</param>
<<<<<<< HEAD
		/// <param name="n">The maximum number of floats to read.</param>
=======
        /// <param name="n">The number of floats to write.</param>
>>>>>>> 62d4913b
        /// <returns>The number of floats written.</returns>
        public long WriteFloats(float[] data, int n = -1)
        {
            n = (n == -1) ? data.Length : Math.Min(n, data.Length);
<<<<<<< HEAD

			var dest = Marshal.AllocHGlobal(n*sizeof(float));
			Marshal.Copy(data, 0, dest, n);
			var wroteItems = THFile_writeFloatRaw(this.handle, dest, n);			
			Marshal.FreeHGlobal(dest);
			return wroteItems;
		}

		/// <summary>
		///   Write floats to the file from the given float tensor.
		/// </summary>
		/// <param name="tensor">A tensor containing data to be written to the file.</param>
		/// <returns>The number of floats written.</returns>
		public long WriteTensor(TorchSharp.FloatTensor tensor)
		{
			return THFile_writeFloatRaw(this.handle, tensor.Data, tensor.NumElements);			
		}
=======
            unsafe
            {
                fixed (float *dest = data)
                {
                    var writtenItems = THFile_writeFloatRaw(this.handle, (IntPtr)dest, n);
                    return writtenItems;
                }
            }
        }
>>>>>>> 62d4913b
        [DllImport("caffe2")] 
        extern static double THFile_readDoubleScalar(HType self);

        /// <summary>
        ///   Read one double from the file.
        /// </summary>
        /// <returns>A double read from the current file position.</returns>
        public double ReadDouble() { return THFile_readDoubleScalar(this.handle); }

        [DllImport("caffe2")] 
        extern static void THFile_writeDoubleScalar(HType self, double scalar);

        /// <summary>
        ///   Write one double to the file.
        /// </summary>
        /// <param name="value">A double to write at the current file position.</param>
        public void WriteDouble(double value) { THFile_writeDoubleScalar(this.handle, value); }

        [DllImport("caffe2")] 
        extern static long THFile_readDouble(HType self, DoubleTensor.DoubleStorage.HType storage);

        /// <summary>
        ///   Read doubles from the file into the given storage.
        /// </summary>
        /// <param name="storage">A storage object to read data into.</param>
        /// <returns>The number of doubles read.</returns>
        public long ReadDoubles(DoubleTensor.DoubleStorage storage) { return THFile_readDouble(this.handle, storage.handle); }

        [DllImport("caffe2")] 
        extern static long THFile_writeDouble(HType self, DoubleTensor.DoubleStorage.HType storage);

        /// <summary>
        ///   Write doubles to the file from the given storage.
        /// </summary>
        /// <param name="storage">A storage object fetch data from.</param>
        /// <returns>The number of doubles written.</returns>
        public long WriteDoubles(DoubleTensor.DoubleStorage storage) { return THFile_writeDouble(this.handle, storage.handle); }

        [DllImport("caffe2")] 
        extern static long THFile_readDoubleRaw(HType self, IntPtr data, long n);
        
        /// <summary>
        ///   Read doubles from the file into the given double array.
        /// </summary>
        /// <param name="data">An array to place the data in after reading it from the file.</param>
        /// <param name="n">The maximum number of doubles to read.</param>
        /// <returns>The number of doubles read.</returns>
        public long ReadDoubles(double[] data, int n)
        {
            if (n > data.Length)
                throw new ArgumentOutOfRangeException("n cannot be greater than data.Length");
            unsafe
            {
                fixed (double *dest = data)
                {
                    var readItems = THFile_readDoubleRaw(this.handle, (IntPtr)dest, n);
                    return readItems;
                }
            }
        }

		/// <summary>
		///   Read doubles from the file into the given double tensor.
		/// </summary>
		/// <param name="tensor">A tensor to place the data in after reading it from the file.</param>
		/// <returns>The number of doubles read.</returns>
		public long ReadTensor(TorchSharp.DoubleTensor tensor)
		{
			return THFile_readDoubleRaw(this.handle, tensor.Data, tensor.NumElements);			
		}

		[DllImport("caffe2")] 
		extern static long THFile_writeDoubleRaw(HType self, IntPtr data, long n);

        /// <summary>
        ///   Write doubles to the file from the given double array.
        /// </summary>
        /// <param name="data">An array containing data to be written to the file.</param>
<<<<<<< HEAD
		/// <param name="n">The maximum number of doubles to read.</param>
=======
        /// <param name="n">The number of doubles to write.</param>
>>>>>>> 62d4913b
        /// <returns>The number of doubles written.</returns>
        public long WriteDoubles(double[] data, int n = -1)
        {
            n = (n == -1) ? data.Length : Math.Min(n, data.Length);
<<<<<<< HEAD

			var dest = Marshal.AllocHGlobal(n*sizeof(double));
			Marshal.Copy(data, 0, dest, n);
			var wroteItems = THFile_writeDoubleRaw(this.handle, dest, n);			
			Marshal.FreeHGlobal(dest);
			return wroteItems;
		}

		/// <summary>
		///   Write doubles to the file from the given double tensor.
		/// </summary>
		/// <param name="tensor">A tensor containing data to be written to the file.</param>
		/// <returns>The number of doubles written.</returns>
		public long WriteTensor(TorchSharp.DoubleTensor tensor)
		{
			return THFile_writeDoubleRaw(this.handle, tensor.Data, tensor.NumElements);			
		}
=======
            unsafe
            {
                fixed (double *dest = data)
                {
                    var writtenItems = THFile_writeDoubleRaw(this.handle, (IntPtr)dest, n);
                    return writtenItems;
                }
            }
        }
>>>>>>> 62d4913b
    }
}<|MERGE_RESOLUTION|>--- conflicted
+++ resolved
@@ -71,51 +71,18 @@
             }
         }
 
-		/// <summary>
-		///   Read bytes from the file into the given byte tensor.
-		/// </summary>
-		/// <param name="tensor">A tensor to place the data in after reading it from the file.</param>
-		/// <returns>The number of bytes read.</returns>
-		public long ReadTensor(TorchSharp.ByteTensor tensor)
-		{
-			return THFile_readByteRaw(this.handle, tensor.Data, tensor.NumElements);			
-		}
-
-		[DllImport("caffe2")] 
-		extern static long THFile_writeByteRaw(HType self, IntPtr data, long n);
+        [DllImport("caffe2")] 
+        extern static long THFile_writeByteRaw(HType self, IntPtr data, long n);
 
         /// <summary>
         ///   Write bytes to the file from the given byte array.
         /// </summary>
         /// <param name="data">An array containing data to be written to the file.</param>
-<<<<<<< HEAD
-		/// <param name="n">The maximum number of bytes to read.</param>
-=======
         /// <param name="n">The number of bytes to write.</param>
->>>>>>> 62d4913b
         /// <returns>The number of bytes written.</returns>
         public long WriteBytes(byte[] data, int n = -1)
         {
             n = (n == -1) ? data.Length : Math.Min(n, data.Length);
-<<<<<<< HEAD
-
-			var dest = Marshal.AllocHGlobal(n*sizeof(byte));
-			Marshal.Copy(data, 0, dest, n);
-			var wroteItems = THFile_writeByteRaw(this.handle, dest, n);			
-			Marshal.FreeHGlobal(dest);
-			return wroteItems;
-		}
-
-		/// <summary>
-		///   Write bytes to the file from the given byte tensor.
-		/// </summary>
-		/// <param name="tensor">A tensor containing data to be written to the file.</param>
-		/// <returns>The number of bytes written.</returns>
-		public long WriteTensor(TorchSharp.ByteTensor tensor)
-		{
-			return THFile_writeByteRaw(this.handle, tensor.Data, tensor.NumElements);			
-		}
-=======
             unsafe
             {
                 fixed (byte *dest = data)
@@ -125,7 +92,6 @@
                 }
             }
         }
->>>>>>> 62d4913b
         [DllImport("caffe2")] 
         extern static short THFile_readShortScalar(HType self);
 
@@ -187,51 +153,18 @@
             }
         }
 
-		/// <summary>
-		///   Read shorts from the file into the given short tensor.
-		/// </summary>
-		/// <param name="tensor">A tensor to place the data in after reading it from the file.</param>
-		/// <returns>The number of shorts read.</returns>
-		public long ReadTensor(TorchSharp.ShortTensor tensor)
-		{
-			return THFile_readShortRaw(this.handle, tensor.Data, tensor.NumElements);			
-		}
-
-		[DllImport("caffe2")] 
-		extern static long THFile_writeShortRaw(HType self, IntPtr data, long n);
+        [DllImport("caffe2")] 
+        extern static long THFile_writeShortRaw(HType self, IntPtr data, long n);
 
         /// <summary>
         ///   Write shorts to the file from the given short array.
         /// </summary>
         /// <param name="data">An array containing data to be written to the file.</param>
-<<<<<<< HEAD
-		/// <param name="n">The maximum number of shorts to read.</param>
-=======
         /// <param name="n">The number of shorts to write.</param>
->>>>>>> 62d4913b
         /// <returns>The number of shorts written.</returns>
         public long WriteShorts(short[] data, int n = -1)
         {
             n = (n == -1) ? data.Length : Math.Min(n, data.Length);
-<<<<<<< HEAD
-
-			var dest = Marshal.AllocHGlobal(n*sizeof(short));
-			Marshal.Copy(data, 0, dest, n);
-			var wroteItems = THFile_writeShortRaw(this.handle, dest, n);			
-			Marshal.FreeHGlobal(dest);
-			return wroteItems;
-		}
-
-		/// <summary>
-		///   Write shorts to the file from the given short tensor.
-		/// </summary>
-		/// <param name="tensor">A tensor containing data to be written to the file.</param>
-		/// <returns>The number of shorts written.</returns>
-		public long WriteTensor(TorchSharp.ShortTensor tensor)
-		{
-			return THFile_writeShortRaw(this.handle, tensor.Data, tensor.NumElements);			
-		}
-=======
             unsafe
             {
                 fixed (short *dest = data)
@@ -241,7 +174,6 @@
                 }
             }
         }
->>>>>>> 62d4913b
         [DllImport("caffe2")] 
         extern static int THFile_readIntScalar(HType self);
 
@@ -303,51 +235,18 @@
             }
         }
 
-		/// <summary>
-		///   Read ints from the file into the given int tensor.
-		/// </summary>
-		/// <param name="tensor">A tensor to place the data in after reading it from the file.</param>
-		/// <returns>The number of ints read.</returns>
-		public long ReadTensor(TorchSharp.IntTensor tensor)
-		{
-			return THFile_readIntRaw(this.handle, tensor.Data, tensor.NumElements);			
-		}
-
-		[DllImport("caffe2")] 
-		extern static long THFile_writeIntRaw(HType self, IntPtr data, long n);
+        [DllImport("caffe2")] 
+        extern static long THFile_writeIntRaw(HType self, IntPtr data, long n);
 
         /// <summary>
         ///   Write ints to the file from the given int array.
         /// </summary>
         /// <param name="data">An array containing data to be written to the file.</param>
-<<<<<<< HEAD
-		/// <param name="n">The maximum number of ints to read.</param>
-=======
         /// <param name="n">The number of ints to write.</param>
->>>>>>> 62d4913b
         /// <returns>The number of ints written.</returns>
         public long WriteInts(int[] data, int n = -1)
         {
             n = (n == -1) ? data.Length : Math.Min(n, data.Length);
-<<<<<<< HEAD
-
-			var dest = Marshal.AllocHGlobal(n*sizeof(int));
-			Marshal.Copy(data, 0, dest, n);
-			var wroteItems = THFile_writeIntRaw(this.handle, dest, n);			
-			Marshal.FreeHGlobal(dest);
-			return wroteItems;
-		}
-
-		/// <summary>
-		///   Write ints to the file from the given int tensor.
-		/// </summary>
-		/// <param name="tensor">A tensor containing data to be written to the file.</param>
-		/// <returns>The number of ints written.</returns>
-		public long WriteTensor(TorchSharp.IntTensor tensor)
-		{
-			return THFile_writeIntRaw(this.handle, tensor.Data, tensor.NumElements);			
-		}
-=======
             unsafe
             {
                 fixed (int *dest = data)
@@ -357,7 +256,6 @@
                 }
             }
         }
->>>>>>> 62d4913b
         [DllImport("caffe2")] 
         extern static long THFile_readLongScalar(HType self);
 
@@ -419,51 +317,18 @@
             }
         }
 
-		/// <summary>
-		///   Read longs from the file into the given long tensor.
-		/// </summary>
-		/// <param name="tensor">A tensor to place the data in after reading it from the file.</param>
-		/// <returns>The number of longs read.</returns>
-		public long ReadTensor(TorchSharp.LongTensor tensor)
-		{
-			return THFile_readLongRaw(this.handle, tensor.Data, tensor.NumElements);			
-		}
-
-		[DllImport("caffe2")] 
-		extern static long THFile_writeLongRaw(HType self, IntPtr data, long n);
+        [DllImport("caffe2")] 
+        extern static long THFile_writeLongRaw(HType self, IntPtr data, long n);
 
         /// <summary>
         ///   Write longs to the file from the given long array.
         /// </summary>
         /// <param name="data">An array containing data to be written to the file.</param>
-<<<<<<< HEAD
-		/// <param name="n">The maximum number of longs to read.</param>
-=======
         /// <param name="n">The number of longs to write.</param>
->>>>>>> 62d4913b
         /// <returns>The number of longs written.</returns>
         public long WriteLongs(long[] data, int n = -1)
         {
             n = (n == -1) ? data.Length : Math.Min(n, data.Length);
-<<<<<<< HEAD
-
-			var dest = Marshal.AllocHGlobal(n*sizeof(long));
-			Marshal.Copy(data, 0, dest, n);
-			var wroteItems = THFile_writeLongRaw(this.handle, dest, n);			
-			Marshal.FreeHGlobal(dest);
-			return wroteItems;
-		}
-
-		/// <summary>
-		///   Write longs to the file from the given long tensor.
-		/// </summary>
-		/// <param name="tensor">A tensor containing data to be written to the file.</param>
-		/// <returns>The number of longs written.</returns>
-		public long WriteTensor(TorchSharp.LongTensor tensor)
-		{
-			return THFile_writeLongRaw(this.handle, tensor.Data, tensor.NumElements);			
-		}
-=======
             unsafe
             {
                 fixed (long *dest = data)
@@ -473,7 +338,6 @@
                 }
             }
         }
->>>>>>> 62d4913b
         [DllImport("caffe2")] 
         extern static float THFile_readFloatScalar(HType self);
 
@@ -535,51 +399,18 @@
             }
         }
 
-		/// <summary>
-		///   Read floats from the file into the given float tensor.
-		/// </summary>
-		/// <param name="tensor">A tensor to place the data in after reading it from the file.</param>
-		/// <returns>The number of floats read.</returns>
-		public long ReadTensor(TorchSharp.FloatTensor tensor)
-		{
-			return THFile_readFloatRaw(this.handle, tensor.Data, tensor.NumElements);			
-		}
-
-		[DllImport("caffe2")] 
-		extern static long THFile_writeFloatRaw(HType self, IntPtr data, long n);
+        [DllImport("caffe2")] 
+        extern static long THFile_writeFloatRaw(HType self, IntPtr data, long n);
 
         /// <summary>
         ///   Write floats to the file from the given float array.
         /// </summary>
         /// <param name="data">An array containing data to be written to the file.</param>
-<<<<<<< HEAD
-		/// <param name="n">The maximum number of floats to read.</param>
-=======
         /// <param name="n">The number of floats to write.</param>
->>>>>>> 62d4913b
         /// <returns>The number of floats written.</returns>
         public long WriteFloats(float[] data, int n = -1)
         {
             n = (n == -1) ? data.Length : Math.Min(n, data.Length);
-<<<<<<< HEAD
-
-			var dest = Marshal.AllocHGlobal(n*sizeof(float));
-			Marshal.Copy(data, 0, dest, n);
-			var wroteItems = THFile_writeFloatRaw(this.handle, dest, n);			
-			Marshal.FreeHGlobal(dest);
-			return wroteItems;
-		}
-
-		/// <summary>
-		///   Write floats to the file from the given float tensor.
-		/// </summary>
-		/// <param name="tensor">A tensor containing data to be written to the file.</param>
-		/// <returns>The number of floats written.</returns>
-		public long WriteTensor(TorchSharp.FloatTensor tensor)
-		{
-			return THFile_writeFloatRaw(this.handle, tensor.Data, tensor.NumElements);			
-		}
-=======
             unsafe
             {
                 fixed (float *dest = data)
@@ -589,7 +420,6 @@
                 }
             }
         }
->>>>>>> 62d4913b
         [DllImport("caffe2")] 
         extern static double THFile_readDoubleScalar(HType self);
 
@@ -651,51 +481,18 @@
             }
         }
 
-		/// <summary>
-		///   Read doubles from the file into the given double tensor.
-		/// </summary>
-		/// <param name="tensor">A tensor to place the data in after reading it from the file.</param>
-		/// <returns>The number of doubles read.</returns>
-		public long ReadTensor(TorchSharp.DoubleTensor tensor)
-		{
-			return THFile_readDoubleRaw(this.handle, tensor.Data, tensor.NumElements);			
-		}
-
-		[DllImport("caffe2")] 
-		extern static long THFile_writeDoubleRaw(HType self, IntPtr data, long n);
+        [DllImport("caffe2")] 
+        extern static long THFile_writeDoubleRaw(HType self, IntPtr data, long n);
 
         /// <summary>
         ///   Write doubles to the file from the given double array.
         /// </summary>
         /// <param name="data">An array containing data to be written to the file.</param>
-<<<<<<< HEAD
-		/// <param name="n">The maximum number of doubles to read.</param>
-=======
         /// <param name="n">The number of doubles to write.</param>
->>>>>>> 62d4913b
         /// <returns>The number of doubles written.</returns>
         public long WriteDoubles(double[] data, int n = -1)
         {
             n = (n == -1) ? data.Length : Math.Min(n, data.Length);
-<<<<<<< HEAD
-
-			var dest = Marshal.AllocHGlobal(n*sizeof(double));
-			Marshal.Copy(data, 0, dest, n);
-			var wroteItems = THFile_writeDoubleRaw(this.handle, dest, n);			
-			Marshal.FreeHGlobal(dest);
-			return wroteItems;
-		}
-
-		/// <summary>
-		///   Write doubles to the file from the given double tensor.
-		/// </summary>
-		/// <param name="tensor">A tensor containing data to be written to the file.</param>
-		/// <returns>The number of doubles written.</returns>
-		public long WriteTensor(TorchSharp.DoubleTensor tensor)
-		{
-			return THFile_writeDoubleRaw(this.handle, tensor.Data, tensor.NumElements);			
-		}
-=======
             unsafe
             {
                 fixed (double *dest = data)
@@ -705,6 +502,5 @@
                 }
             }
         }
->>>>>>> 62d4913b
     }
 }